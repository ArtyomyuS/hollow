vms.circuitBreakerThreshold.TopNViewShare=2.0
vms.failIfRestoreNotAvailable=false

# Enable artwork-scheduling image roll-up & filtering in TEST only
vms.rollupImagesForArtworkScheduling=true
vms.filterImagesForArtworkScheduling=true

# Enable video resolution in TEST only
vms.useVideoResolutionType=true

<<<<<<< HEAD
# Enable checking of text and audio requirements for merching a title in language catalog.
vms.subsDubsRequirementEnforced=true

# if title is in pre-promotion phase, skip checking of localized assets and add the availability windows.
vms.prePromoEnabledForMultiLanguageCatalog=true
=======
# Bake it in TEST for now
vms.hollowBlobDataProviderResetStateEnabled=false
>>>>>>> 0e48c2f9
<|MERGE_RESOLUTION|>--- conflicted
+++ resolved
@@ -8,13 +8,11 @@
 # Enable video resolution in TEST only
 vms.useVideoResolutionType=true
 
-<<<<<<< HEAD
 # Enable checking of text and audio requirements for merching a title in language catalog.
 vms.subsDubsRequirementEnforced=true
 
 # if title is in pre-promotion phase, skip checking of localized assets and add the availability windows.
 vms.prePromoEnabledForMultiLanguageCatalog=true
-=======
+
 # Bake it in TEST for now
-vms.hollowBlobDataProviderResetStateEnabled=false
->>>>>>> 0e48c2f9
+vms.hollowBlobDataProviderResetStateEnabled=false