package com.netflix.vmsserver;

import com.netflix.hollow.HollowSchema;
import com.netflix.hollow.filter.HollowFilterConfig;
import com.netflix.hollow.read.engine.HollowBlobReader;
import com.netflix.hollow.read.engine.HollowReadStateEngine;
import com.netflix.hollow.util.memory.WastefulRecycler;
import com.netflix.hollow.write.HollowBlobWriter;
import com.netflix.hollow.write.HollowWriteStateEngine;
import com.netflix.vms.transformer.SimpleTransformer;
import com.netflix.vms.transformer.hollowinput.VMSHollowVideoInputAPI;
import java.io.BufferedInputStream;
import java.io.ByteArrayInputStream;
import java.io.ByteArrayOutputStream;
import java.io.IOException;
import java.io.InputStream;
import java.util.Collection;
import org.junit.Test;

public class ShowMeTheProgress {

    @Test
    public void start() throws Exception {
        VMSHollowVideoInputAPI api = new VMSHollowVideoInputAPI(loadStateEngine("/filtered-input.hollow"));

        SimpleTransformer transformer = new SimpleTransformer(api);

        HollowWriteStateEngine outputStateEngine = transformer.transform();
        HollowReadStateEngine actualOutputReadStateEngine = roundTripOutputStateEngine(outputStateEngine);
        HollowReadStateEngine expectedOutputStateEngine = loadStateEngine("/expected-output.hollow", getDiffFilter(actualOutputReadStateEngine.getSchemas()));

        ShowMeTheProgressDiffTool.startTheDiff(expectedOutputStateEngine, actualOutputReadStateEngine);
    }

    public static HollowFilterConfig getDiffFilter(Collection<HollowSchema> outputSchemas) {
        HollowFilterConfig filter = new HollowFilterConfig();
        filter.addFieldRecursive("CompleteVideo", "id", outputSchemas);
        filter.addFieldRecursive("CompleteVideo", "country", outputSchemas);
        filter.addField("CompleteVideo", "facetData");
        filter.addFieldRecursive("CompleteVideoFacetData", "videoCollectionsData", outputSchemas);
        filter.addFieldRecursive("CompleteVideoFacetData", "videoMetaData", outputSchemas);

        filter.addTypeRecursive("DrmSystem", outputSchemas);
        filter.addTypeRecursive("OriginServer", outputSchemas);
<<<<<<< HEAD
        filter.addTypeRecursive("ArtWorkImageFormatEntry", outputSchemas);
        filter.addTypeRecursive("EncodingProfile", outputSchemas);

        filter.addTypeRecursive("ArtWorkImageFormatEntry", outputSchemas);
=======
        filter.addTypeRecursive("EncodingProfile", outputSchemas);

        filter.addTypeRecursive("ArtWorkImageFormatEntry", outputSchemas); // TODO: zero-diff
>>>>>>> e9e9bba8
        filter.addTypeRecursive("DeploymentIntent", outputSchemas);
        
        filter.addTypeRecursive("TopNVideoData", outputSchemas);        

        filter.addTypeRecursive("RolloutCharacter", outputSchemas);
<<<<<<< HEAD
        filter.addTypeRecursive("EncodingProfileGroup", outputSchemas);
=======

        filter.addTypeRecursive("GlobalPerson", outputSchemas);
>>>>>>> e9e9bba8
        return filter;
    }


    private HollowReadStateEngine loadStateEngine(String resourceFilename) throws IOException {
        return loadStateEngine(resourceFilename, new HollowFilterConfig(true));
    }

    private HollowReadStateEngine loadStateEngine(String resourceFilename, HollowFilterConfig filter) throws IOException {
        return loadStateEngine(new BufferedInputStream(this.getClass().getResourceAsStream(resourceFilename)), filter);
    }

    private HollowReadStateEngine loadStateEngine(InputStream is, HollowFilterConfig filter) throws IOException {
        HollowReadStateEngine stateEngine = new HollowReadStateEngine(WastefulRecycler.DEFAULT_INSTANCE);

        HollowBlobReader reader = new HollowBlobReader(stateEngine);

        reader.readSnapshot(is, filter);

        return stateEngine;
    }

    private HollowReadStateEngine roundTripOutputStateEngine(HollowWriteStateEngine stateEngine) throws IOException {
        HollowBlobWriter writer = new HollowBlobWriter(stateEngine);
        ByteArrayOutputStream baos = new ByteArrayOutputStream();
        writer.writeSnapshot(baos);

        HollowReadStateEngine actualOutputStateEngine = new HollowReadStateEngine();
        HollowBlobReader reader = new HollowBlobReader(actualOutputStateEngine);
        reader.readSnapshot(new ByteArrayInputStream(baos.toByteArray()));
        return actualOutputStateEngine;
    }

}<|MERGE_RESOLUTION|>--- conflicted
+++ resolved
@@ -42,27 +42,15 @@
 
         filter.addTypeRecursive("DrmSystem", outputSchemas);
         filter.addTypeRecursive("OriginServer", outputSchemas);
-<<<<<<< HEAD
         filter.addTypeRecursive("ArtWorkImageFormatEntry", outputSchemas);
         filter.addTypeRecursive("EncodingProfile", outputSchemas);
+        filter.addTypeRecursive("ArtWorkImageFormatEntry", outputSchemas);
+        filter.addTypeRecursive("DeploymentIntent", outputSchemas);
+        filter.addTypeRecursive("TopNVideoData", outputSchemas);
+        filter.addTypeRecursive("RolloutCharacter", outputSchemas);
+        filter.addTypeRecursive("EncodingProfileGroup", outputSchemas);
+        filter.addTypeRecursive("GlobalPerson", outputSchemas);
 
-        filter.addTypeRecursive("ArtWorkImageFormatEntry", outputSchemas);
-=======
-        filter.addTypeRecursive("EncodingProfile", outputSchemas);
-
-        filter.addTypeRecursive("ArtWorkImageFormatEntry", outputSchemas); // TODO: zero-diff
->>>>>>> e9e9bba8
-        filter.addTypeRecursive("DeploymentIntent", outputSchemas);
-        
-        filter.addTypeRecursive("TopNVideoData", outputSchemas);        
-
-        filter.addTypeRecursive("RolloutCharacter", outputSchemas);
-<<<<<<< HEAD
-        filter.addTypeRecursive("EncodingProfileGroup", outputSchemas);
-=======
-
-        filter.addTypeRecursive("GlobalPerson", outputSchemas);
->>>>>>> e9e9bba8
         return filter;
     }
 
