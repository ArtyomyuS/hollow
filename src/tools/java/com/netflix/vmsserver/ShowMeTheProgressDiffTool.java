--- conflicted
+++ resolved
@@ -4,7 +4,6 @@
 import com.netflix.hollow.diff.HollowTypeDiff;
 import com.netflix.hollow.diff.ui.jetty.HollowDiffUIServer;
 import com.netflix.hollow.read.engine.HollowReadStateEngine;
-
 import java.util.Random;
 
 public class ShowMeTheProgressDiffTool {
@@ -23,13 +22,8 @@
         addTypeDiff(diff, "DeploymentIntent", "profileId", "bitrate", "country.id");
         addTypeDiff(diff, "TopNVideoData", "countryId");
         addTypeDiff(diff, "RolloutCharacter", "id");
-<<<<<<< HEAD
         addTypeDiff(diff, "EncodingProfileGroup", "groupNameStr"); // TODO: zero-diff
-=======
-
         addTypeDiff(diff, "GlobalPerson", "id");
-
->>>>>>> e9e9bba8
         diff.calculateDiffs();
 
         int port = randomPort();
