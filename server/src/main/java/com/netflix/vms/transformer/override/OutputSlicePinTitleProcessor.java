--- conflicted
+++ resolved
@@ -25,12 +25,8 @@
     public OutputSlicePinTitleProcessor(String vip, NetflixS3BlobRetriever retriever, String localBlobStore, TransformerContext ctx) {
         super(vip, localBlobStore, ctx);
 
-<<<<<<< HEAD
+        //this.pinTitleFileStore = fileStore;
         this.outputDataClient = new VMSOutputDataClient(retriever);
-=======
-        this.pinTitleFileStore = fileStore;
-        this.outputDataClient = new VMSOutputDataClient(fileStore, vip);
->>>>>>> ea5d2a06
     }
 
     public OutputSlicePinTitleProcessor(String vip, String baseProxyURL, String localBlobStore, TransformerContext ctx) {
