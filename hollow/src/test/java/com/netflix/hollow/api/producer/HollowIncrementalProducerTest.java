/*
 *
 *  Copyright 2017 Netflix, Inc.
 *
 *     Licensed under the Apache License, Version 2.0 (the "License");
 *     you may not use this file except in compliance with the License.
 *     You may obtain a copy of the License at
 *
 *         http://www.apache.org/licenses/LICENSE-2.0
 *
 *     Unless required by applicable law or agreed to in writing, software
 *     distributed under the License is distributed on an "AS IS" BASIS,
 *     WITHOUT WARRANTIES OR CONDITIONS OF ANY KIND, either express or implied.
 *     See the License for the specific language governing permissions and
 *     limitations under the License.
 *
 */
package com.netflix.hollow.api.producer;

import com.netflix.hollow.api.consumer.HollowConsumer;
import com.netflix.hollow.api.consumer.InMemoryBlobStore;
import com.netflix.hollow.api.metrics.HollowMetricsCollector;
import com.netflix.hollow.api.metrics.HollowProducerMetrics;
import com.netflix.hollow.api.objects.HollowObject;
import com.netflix.hollow.api.objects.generic.GenericHollowObject;
import com.netflix.hollow.api.producer.HollowProducer.Populator;
import com.netflix.hollow.api.producer.HollowProducer.WriteState;
import com.netflix.hollow.api.producer.fs.HollowInMemoryBlobStager;
import com.netflix.hollow.core.index.HollowPrimaryKeyIndex;
import com.netflix.hollow.core.read.dataaccess.HollowTypeDataAccess;
import com.netflix.hollow.core.read.engine.HollowReadStateEngine;
import com.netflix.hollow.core.read.engine.HollowTypeReadState;
import com.netflix.hollow.core.util.AllHollowRecordCollection;
import com.netflix.hollow.core.write.objectmapper.HollowPrimaryKey;
import com.netflix.hollow.core.write.objectmapper.HollowTypeName;
import com.netflix.hollow.core.write.objectmapper.RecordPrimaryKey;
import org.junit.Assert;
import org.junit.Before;
import org.junit.Test;
import org.mockito.Mockito;

import java.util.ArrayList;
import java.util.Collection;
import java.util.List;

public class HollowIncrementalProducerTest {

    private InMemoryBlobStore blobStore;

    @Before
    public void setUp() {
        blobStore = new InMemoryBlobStore();
    }

    @Test
    public void publishAndLoadASnapshot() {
        HollowProducer producer = createInMemoryProducer();

        /// initialize the data -- classic producer creates the first state in the delta chain. 
        initializeData(producer);

        /// now we'll be incrementally updating the state by mutating individual records
        HollowIncrementalProducer incrementalProducer = new HollowIncrementalProducer(producer);

        incrementalProducer.addOrModify(new TypeA(1, "one", 100));
        incrementalProducer.addOrModify(new TypeA(2, "two", 2));
        incrementalProducer.addOrModify(new TypeA(3, "three", 300));
        incrementalProducer.addOrModify(new TypeA(3, "three", 3));
        incrementalProducer.addOrModify(new TypeA(4, "five", 6));
        incrementalProducer.delete(new TypeA(5, "five", 5));

        incrementalProducer.delete(new TypeB(2, "3"));
        incrementalProducer.addOrModify(new TypeB(5, "5"));
        incrementalProducer.addOrModify(new TypeB(5, "6"));
        incrementalProducer.delete(new RecordPrimaryKey("TypeB", new Object[] { 3 }));

        /// .runCycle() flushes the changes to a new data state.
        long nextVersion = incrementalProducer.runCycle();

        incrementalProducer.addOrModify(new TypeA(1, "one", 1000));

        /// another new state with a single change
        long finalVersion = incrementalProducer.runCycle();

        /// now we read the changes and assert
        HollowConsumer consumer = HollowConsumer.withBlobRetriever(blobStore).build();
        consumer.triggerRefreshTo(nextVersion);

        HollowPrimaryKeyIndex idx = new HollowPrimaryKeyIndex(consumer.getStateEngine(), "TypeA", "id1", "id2");
        Assert.assertFalse(idx.containsDuplicates());

        assertTypeA(idx, 1, "one", 100L);
        assertTypeA(idx, 2, "two", 2L);
        assertTypeA(idx, 3, "three", 3L);
        assertTypeA(idx, 4, "four", 4L);
        assertTypeA(idx, 4, "five", 6L);
        assertTypeA(idx, 5, "five", null);

        idx = new HollowPrimaryKeyIndex(consumer.getStateEngine(), "TypeB", "id");
        Assert.assertFalse(idx.containsDuplicates());

        assertTypeB(idx, 1, "1");
        assertTypeB(idx, 2, null);
        assertTypeB(idx, 3, null);
        assertTypeB(idx, 4, "4");
        assertTypeB(idx, 5, "6");

        consumer.triggerRefreshTo(finalVersion);

        idx = new HollowPrimaryKeyIndex(consumer.getStateEngine(), "TypeA", "id1", "id2");
        Assert.assertFalse(idx.containsDuplicates());

        assertTypeA(idx, 1, "one", 1000L);
        assertTypeA(idx, 2, "two", 2L);
        assertTypeA(idx, 3, "three", 3L);
        assertTypeA(idx, 4, "four", 4L);
        assertTypeA(idx, 4, "five", 6L);
        assertTypeA(idx, 5, "five", null);
    }

    @Test
    public void publishAndLoadASnapshotDirectly() {
        // Producer is created but not initialized IncrementalProducer will directly initialize the first snapshot
        HollowProducer producer = createInMemoryProducer();

        /// add/modify state of a producer with an empty previous state. delete requests for non-existent records will be ignored
        HollowIncrementalProducer incrementalProducer = new HollowIncrementalProducer(producer);

        incrementalProducer.addOrModify(new TypeA(1, "one", 100));
        incrementalProducer.addOrModify(new TypeA(2, "two", 2));
        incrementalProducer.addOrModify(new TypeA(3, "three", 300));
        incrementalProducer.addOrModify(new TypeA(3, "three", 3));
        incrementalProducer.addOrModify(new TypeA(4, "five", 6));
        incrementalProducer.delete(new TypeA(5, "five", 5));

        incrementalProducer.delete(new TypeB(2, "3"));
        incrementalProducer.addOrModify(new TypeB(5, "5"));
        incrementalProducer.addOrModify(new TypeB(5, "6"));
        incrementalProducer.delete(new RecordPrimaryKey("TypeB", new Object[] { 3 }));
        incrementalProducer.addOrModify(new TypeA(4, "four", 4));

        /// .runCycle() flushes the changes to a new data state.
        long nextVersion = incrementalProducer.runCycle();

        incrementalProducer.addOrModify(new TypeA(1, "one", 1000));

        /// another new state with a single change
        long finalVersion = incrementalProducer.runCycle();

        /// now we read the changes and assert
        HollowConsumer consumer = HollowConsumer.withBlobRetriever(blobStore).build();
        consumer.triggerRefreshTo(nextVersion);

        HollowPrimaryKeyIndex idx = new HollowPrimaryKeyIndex(consumer.getStateEngine(), "TypeA", "id1", "id2");
        Assert.assertFalse(idx.containsDuplicates());

        assertTypeA(idx, 1, "one", 100L);
        assertTypeA(idx, 2, "two", 2L);
        assertTypeA(idx, 3, "three", 3L);
        assertTypeA(idx, 4, "four", 4L);
        assertTypeA(idx, 4, "five", 6L);
        assertTypeA(idx, 5, "five", null);

        idx = new HollowPrimaryKeyIndex(consumer.getStateEngine(), "TypeB", "id");
        Assert.assertFalse(idx.containsDuplicates());

        // backing producer was never initialized, so only records added to the incremental producer are here
        assertTypeB(idx, 1, null);
        assertTypeB(idx, 2, null);
        assertTypeB(idx, 3, null);
        assertTypeB(idx, 4, null);
        assertTypeB(idx, 5, "6");

        consumer.triggerRefreshTo(finalVersion);

        idx = new HollowPrimaryKeyIndex(consumer.getStateEngine(), "TypeA", "id1", "id2");
        Assert.assertFalse(idx.containsDuplicates());

        assertTypeA(idx, 1, "one", 1000L);
        assertTypeA(idx, 2, "two", 2L);
        assertTypeA(idx, 3, "three", 3L);
        assertTypeA(idx, 4, "four", 4L);
        assertTypeA(idx, 4, "five", 6L);
        assertTypeA(idx, 5, "five", null);
    }

    @Test
    public void continuesARestoredState() {
        HollowProducer genesisProducer = createInMemoryProducer();

        /// initialize the data -- classic producer creates the first state in the delta chain. 
        long originalVersion = genesisProducer.runCycle(new Populator() {
            public void populate(WriteState state) throws Exception {
                state.add(new TypeA(1, "one", 1));
            }
        });
        
        /// now at some point in the future, we will start up and create a new classic producer 
        /// to back the HollowIncrementalProducer.
        HollowProducer backingProducer = HollowProducer.withPublisher(blobStore)
                                                   .withBlobStager(new HollowInMemoryBlobStager())
                                                   .build();
        
        /// adding a new type this time (TypeB).
        backingProducer.initializeDataModel(TypeA.class, TypeB.class);
         
        /// now create our HollowIncrementalProducer
        HollowIncrementalProducer incrementalProducer = new HollowIncrementalProducer(backingProducer);
        incrementalProducer.restore(originalVersion, blobStore);
        
        incrementalProducer.addOrModify(new TypeA(1, "one", 2));
        incrementalProducer.addOrModify(new TypeA(2, "two", 2));
        incrementalProducer.addOrModify(new TypeB(3, "three"));
        
        long version = incrementalProducer.runCycle();

        HollowConsumer consumer = HollowConsumer.withBlobRetriever(blobStore).build();
        consumer.triggerRefreshTo(originalVersion);
        consumer.triggerRefreshTo(version);

        HollowPrimaryKeyIndex idx = new HollowPrimaryKeyIndex(consumer.getStateEngine(), "TypeA", "id1", "id2");
        Assert.assertFalse(idx.containsDuplicates());

        assertTypeA(idx, 1, "one", 2L);
        assertTypeA(idx, 2, "two", 2L);
        
        /// consumers with established data models don't have visibility into new types.
        consumer = HollowConsumer.withBlobRetriever(blobStore).build();
        consumer.triggerRefreshTo(version);
        
        idx = new HollowPrimaryKeyIndex(consumer.getStateEngine(), "TypeB", "id");
        Assert.assertFalse(idx.containsDuplicates());
        
        assertTypeB(idx, 3, "three");
    }


    @Test
    public void publishUsingThreadConfig() {
        HollowProducer producer = createInMemoryProducer();

        /// initialize the data -- classic producer creates the first state in the delta chain.
        initializeData(producer);

        /// now we'll be incrementally updating the state by mutating individual records
        HollowIncrementalProducer incrementalProducer = new HollowIncrementalProducer(producer, 2.0d);

        incrementalProducer.addOrModify(new TypeA(1, "one", 100));
        incrementalProducer.addOrModify(new TypeA(2, "two", 2));
        incrementalProducer.addOrModify(new TypeA(3, "three", 300));
        incrementalProducer.addOrModify(new TypeA(3, "three", 3));
        incrementalProducer.addOrModify(new TypeA(4, "five", 6));
        incrementalProducer.delete(new TypeA(5, "five", 5));

        incrementalProducer.delete(new TypeB(2, "3"));
        incrementalProducer.addOrModify(new TypeB(5, "5"));
        incrementalProducer.addOrModify(new TypeB(5, "6"));
        incrementalProducer.delete(new RecordPrimaryKey("TypeB", new Object[] { 3 }));

        /// .runCycle() flushes the changes to a new data state.
        long nextVersion = incrementalProducer.runCycle();

        incrementalProducer.addOrModify(new TypeA(1, "one", 1000));

        /// another new state with a single change
        long finalVersion = incrementalProducer.runCycle();

        /// now we read the changes and assert
        HollowConsumer consumer = HollowConsumer.withBlobRetriever(blobStore).build();
        consumer.triggerRefreshTo(nextVersion);

        HollowPrimaryKeyIndex idx = new HollowPrimaryKeyIndex(consumer.getStateEngine(), "TypeA", "id1", "id2");
        Assert.assertFalse(idx.containsDuplicates());

        assertTypeA(idx, 1, "one", 100L);
        assertTypeA(idx, 2, "two", 2L);
        assertTypeA(idx, 3, "three", 3L);
        assertTypeA(idx, 4, "four", 4L);
        assertTypeA(idx, 4, "five", 6L);
        assertTypeA(idx, 5, "five", null);

        idx = new HollowPrimaryKeyIndex(consumer.getStateEngine(), "TypeB", "id");
        Assert.assertFalse(idx.containsDuplicates());

        assertTypeB(idx, 1, "1");
        assertTypeB(idx, 2, null);
        assertTypeB(idx, 3, null);
        assertTypeB(idx, 4, "4");
        assertTypeB(idx, 5, "6");

        consumer.triggerRefreshTo(finalVersion);

        idx = new HollowPrimaryKeyIndex(consumer.getStateEngine(), "TypeA", "id1", "id2");
        Assert.assertFalse(idx.containsDuplicates());

        assertTypeA(idx, 1, "one", 1000L);
        assertTypeA(idx, 2, "two", 2L);
        assertTypeA(idx, 3, "three", 3L);
        assertTypeA(idx, 4, "four", 4L);
        assertTypeA(idx, 4, "five", 6L);
        assertTypeA(idx, 5, "five", null);
    }

    @Test
    public void discardChanges() {
        HollowProducer producer = createInMemoryProducer();

        initializeData(producer);

        HollowIncrementalProducer incrementalProducer = new HollowIncrementalProducer(producer);

        incrementalProducer.addOrModify(new TypeB(1, "one"));

        long nextVersion = incrementalProducer.runCycle();

        /// now we read the changes and assert
        HollowConsumer consumer = HollowConsumer.withBlobRetriever(blobStore).build();
        consumer.triggerRefreshTo(nextVersion);

        HollowPrimaryKeyIndex idx = new HollowPrimaryKeyIndex(consumer.getStateEngine(), "TypeB", "id");

        assertTypeB(idx, 1, "one");

        incrementalProducer.delete(new TypeB(1, "one"));

        Assert.assertTrue(incrementalProducer.hasChanges());

        //Discard with an object
        incrementalProducer.discard(new TypeB(1, "one"));

        Assert.assertFalse(incrementalProducer.hasChanges());

        long version = incrementalProducer.runCycle();

        consumer = HollowConsumer.withBlobRetriever(blobStore).build();
        consumer.triggerRefreshTo(version);

        assertTypeB(idx, 1, "one");

        incrementalProducer.delete(new TypeB(1, "one"));

        Assert.assertTrue(incrementalProducer.hasChanges());

        //Discard with a PrimaryKey
        incrementalProducer.discard(new RecordPrimaryKey("TypeB", new Object[]{ 1 }));

        Assert.assertFalse(incrementalProducer.hasChanges());

        long finalVersion = incrementalProducer.runCycle();

        consumer = HollowConsumer.withBlobRetriever(blobStore).build();
        consumer.triggerRefreshTo(finalVersion);

        assertTypeB(idx, 1, "one");
    }

    @Test
    public void clearMutations() {
        HollowProducer producer = createInMemoryProducer();

        /// initialize the data -- classic producer creates the first state in the delta chain.
        initializeData(producer);

        /// now we'll be incrementally updating the state by mutating individual records
        HollowIncrementalProducer incrementalProducer = new HollowIncrementalProducer(producer);

        incrementalProducer.addOrModify(new TypeA(1, "one", 100));
        incrementalProducer.addOrModify(new TypeA(2, "two", 2));
        incrementalProducer.addOrModify(new TypeA(3, "three", 300));
        incrementalProducer.addOrModify(new TypeA(3, "three", 3));
        incrementalProducer.addOrModify(new TypeA(4, "five", 6));
        incrementalProducer.delete(new TypeA(5, "five", 5));

        incrementalProducer.delete(new TypeB(2, "3"));
        incrementalProducer.addOrModify(new TypeB(5, "5"));
        incrementalProducer.addOrModify(new TypeB(5, "6"));
        incrementalProducer.delete(new RecordPrimaryKey("TypeB", new Object[] { 3 }));

        Assert.assertTrue(incrementalProducer.hasChanges());

        /// .runCycle() flushes the changes to a new data state.
        incrementalProducer.runCycle();

        Assert.assertFalse(incrementalProducer.hasChanges());
    }

    @Test
<<<<<<< HEAD
    public void resumeWorkAfterAnnouncementFail() {
        FakeAnnouncer fakeAnnouncer = new FakeAnnouncer();
        FakeAnnouncer fakeAnnouncerSpy = Mockito.spy(fakeAnnouncer);
        HollowProducer producer =  HollowProducer.withPublisher(blobStore)
                .withBlobStager(new HollowInMemoryBlobStager())
                .withAnnouncer(fakeAnnouncerSpy)
                .withVersionMinter(new HollowProducer.VersionMinter() {
                    long counter = 0;
                    public long mint() {
                        return ++counter;
                    }
                })
                .withNumStatesBetweenSnapshots(5)
                .build();

        initializeData(producer);

        HollowIncrementalProducer incrementalProducer = new HollowIncrementalProducer(producer);
        incrementalProducer.addOrModify(new TypeA(11, "eleven", 11));
        incrementalProducer.runCycle();

        incrementalProducer.addOrModify(new TypeA(1, "one", 100));
        incrementalProducer.addOrModify(new TypeA(2, "two", 2));
        incrementalProducer.addOrModify(new TypeA(3, "three", 300));

        //Fail announcement on this cycle
        Mockito.doThrow(new RuntimeException("oops")).when(fakeAnnouncerSpy).announce(3);

        try {
            incrementalProducer.runCycle();
        } catch (RuntimeException e) {
        }

        //Incremental producer still has changes
        Assert.assertTrue(incrementalProducer.hasChanges());

        incrementalProducer.addOrModify(new TypeA(10, "ten", 100));
        long version = incrementalProducer.runCycle();

        Assert.assertFalse(incrementalProducer.hasChanges());

        HollowConsumer consumer = HollowConsumer.withBlobRetriever(blobStore).build();
        consumer.triggerRefreshTo(version);

        HollowPrimaryKeyIndex idx = new HollowPrimaryKeyIndex(consumer.getStateEngine(), "TypeA", "id1", "id2");
        Assert.assertFalse(idx.containsDuplicates());

        assertTypeA(idx, 10, "ten", 100L);
    }

    private static class FakeAnnouncer implements HollowProducer.Announcer {
        @Override
        public void announce(long stateVersion) { }
=======
    public void removeOrphanObjectsWithTypeInSnapshot() {
        HollowProducer producer = createInMemoryProducer();
        producer.runCycle(new Populator() {
            public void populate(WriteState state) throws Exception {
                state.add(new TypeC(1, new TypeD(1, "one")));
            }
        });

        HollowIncrementalProducer incrementalProducer = new HollowIncrementalProducer(producer);

        TypeD typeD2 = new TypeD(2, "two");
        TypeC typeC2 = new TypeC(2, typeD2);
        incrementalProducer.addOrModify(typeC2);

        long nextVersion = incrementalProducer.runCycle();

        HollowConsumer consumer = HollowConsumer.withBlobRetriever(blobStore).build();
        consumer.triggerRefreshTo(nextVersion);


        Collection<HollowObject> allHollowObjectsTypeD =  getAllHollowObjects(consumer, "TypeD");
        List<String> typeDNames = new ArrayList<>();
        for(HollowObject hollowObject : allHollowObjectsTypeD) {
            typeDNames.add(((GenericHollowObject) hollowObject).getObject("value").toString());
        }

        Assert.assertTrue(typeDNames.contains("two"));

        TypeD typeD3 = new TypeD(3, "three");
        typeC2 = new TypeC(2, typeD3);

        incrementalProducer.addOrModify(typeC2);
        long finalVersion = incrementalProducer.runCycle();

        consumer = HollowConsumer.withBlobRetriever(blobStore).build();
        consumer.triggerRefreshTo(finalVersion);


        allHollowObjectsTypeD = getAllHollowObjects(consumer, "TypeD");
        List<String> finalTypeDNames = new ArrayList<>();
        for(HollowObject hollowObject : allHollowObjectsTypeD) {
            finalTypeDNames.add(((GenericHollowObject) hollowObject).getObject("value").toString());
        }

        Assert.assertFalse(finalTypeDNames.contains("two"));
    }

    @Test
    public void removeOrphanObjectsWithoutTypeInDelta() {
        HollowProducer producer = createInMemoryProducer();

        producer.initializeDataModel(TypeC.class);

        producer.runCycle(new Populator() {
            public void populate(WriteState state) throws Exception {
                state.add(new TypeA(1, "one", 1));
            }
        });

        HollowIncrementalProducer incrementalProducer = new HollowIncrementalProducer(producer);

        TypeD typeD2 = new TypeD(2, "two");
        TypeC typeC2 = new TypeC(2, typeD2);
        incrementalProducer.addOrModify(typeC2);

        incrementalProducer.runCycle();

        TypeD typeD3 = new TypeD(3, "three");
        typeC2 = new TypeC(2, typeD3);

        //Modify typeC2 to point to a new TypeD object
        incrementalProducer.addOrModify(typeC2);

        //Cycle writes a snapshot
        long finalVersion = incrementalProducer.runCycle();

        HollowConsumer consumer = HollowConsumer.withBlobRetriever(blobStore).build();
        consumer.triggerRefreshTo(finalVersion);

        Collection<HollowObject> allHollowObjectsTypeD = getAllHollowObjects(consumer, "TypeD");
        List<String> finalTypeDNames = new ArrayList<>();
        for(HollowObject hollowObject : allHollowObjectsTypeD) {
            finalTypeDNames.add(((GenericHollowObject) hollowObject).getObject("value").toString());
        }

        Assert.assertFalse(finalTypeDNames.contains("two"));
>>>>>>> 0460c441
    }

    private HollowProducer createInMemoryProducer() {
        return HollowProducer.withPublisher(blobStore)
                .withBlobStager(new HollowInMemoryBlobStager())
                .build();
    }

    private void initializeData(HollowProducer producer) {
        producer.runCycle(new Populator() {
            public void populate(WriteState state) throws Exception {
                state.add(new TypeA(1, "one", 1));
                state.add(new TypeA(2, "two", 2));
                state.add(new TypeA(3, "three", 3));
                state.add(new TypeA(4, "four", 4));
                state.add(new TypeA(5, "five", 5));

                state.add(new TypeB(1, "1"));
                state.add(new TypeB(2, "2"));
                state.add(new TypeB(3, "3"));
                state.add(new TypeB(4, "4"));
            }
        });
    }

    private void assertTypeA(HollowPrimaryKeyIndex typeAIdx, int id1,
            String id2, Long expectedValue) {
        int ordinal = typeAIdx.getMatchingOrdinal(id1, id2);

        if (expectedValue == null) {
            Assert.assertEquals(-1, ordinal);
        } else {
            Assert.assertNotEquals(-1, ordinal);
            GenericHollowObject obj = new GenericHollowObject(
                    typeAIdx.getTypeState(), ordinal);
            Assert.assertEquals(expectedValue.longValue(), obj.getLong("value"));
        }
    }

    private void assertTypeB(HollowPrimaryKeyIndex typeBIdx, int id1,
            String expectedValue) {
        int ordinal = typeBIdx.getMatchingOrdinal(id1);

        if (expectedValue == null) {
            Assert.assertEquals(-1, ordinal);
        } else {
            Assert.assertNotEquals(-1, ordinal);
            GenericHollowObject obj = new GenericHollowObject(
                    typeBIdx.getTypeState(), ordinal);
            Assert.assertEquals(expectedValue, obj.getObject("value")
                    .getString("value"));
        }
    }

    @SuppressWarnings("unused")
    @HollowPrimaryKey(fields = { "id1", "id2" })
    private static class TypeA {
        int id1;
        String id2;
        long value;

        public TypeA(int id1, String id2, long value) {
            this.id1 = id1;
            this.id2 = id2;
            this.value = value;
        }
    }

    @SuppressWarnings("unused")
    @HollowPrimaryKey(fields = "id")
    private static class TypeB {
        int id;
        @HollowTypeName(name = "TypeBValue")
        String value;

        public TypeB(int id, String value) {
            this.id = id;
            this.value = value;
        }
    }

    @SuppressWarnings("unused")
    @HollowPrimaryKey(fields = "id")
    private static class TypeC {
        int id;
        TypeD typeD;

        public TypeC(int id, TypeD typeD) {
            this.id = id;
            this.typeD = typeD;
        }
    }

    @SuppressWarnings("unused")
    private static class TypeD {
        int id;
        String value;

        public TypeD(int id, String name) {
            this.id = id;
            this.value = name;
        }
    }

    private Collection<HollowObject> getAllHollowObjects(HollowConsumer hollowConsumer, final String type) {
        final HollowReadStateEngine readStateEngine = hollowConsumer.getStateEngine();
        final HollowTypeDataAccess typeDataAccess = readStateEngine.getTypeDataAccess(type);
        final HollowTypeReadState typeState = typeDataAccess.getTypeState();
        return new AllHollowRecordCollection<HollowObject>(typeState) {
            @Override
            protected HollowObject getForOrdinal(int ordinal) {
                return new GenericHollowObject(readStateEngine, type, ordinal);
            }
        };
    }

}<|MERGE_RESOLUTION|>--- conflicted
+++ resolved
@@ -19,8 +19,6 @@
 
 import com.netflix.hollow.api.consumer.HollowConsumer;
 import com.netflix.hollow.api.consumer.InMemoryBlobStore;
-import com.netflix.hollow.api.metrics.HollowMetricsCollector;
-import com.netflix.hollow.api.metrics.HollowProducerMetrics;
 import com.netflix.hollow.api.objects.HollowObject;
 import com.netflix.hollow.api.objects.generic.GenericHollowObject;
 import com.netflix.hollow.api.producer.HollowProducer.Populator;
@@ -385,7 +383,6 @@
     }
 
     @Test
-<<<<<<< HEAD
     public void resumeWorkAfterAnnouncementFail() {
         FakeAnnouncer fakeAnnouncer = new FakeAnnouncer();
         FakeAnnouncer fakeAnnouncerSpy = Mockito.spy(fakeAnnouncer);
@@ -436,10 +433,8 @@
         assertTypeA(idx, 10, "ten", 100L);
     }
 
-    private static class FakeAnnouncer implements HollowProducer.Announcer {
-        @Override
-        public void announce(long stateVersion) { }
-=======
+
+    @Test
     public void removeOrphanObjectsWithTypeInSnapshot() {
         HollowProducer producer = createInMemoryProducer();
         producer.runCycle(new Populator() {
@@ -526,7 +521,12 @@
         }
 
         Assert.assertFalse(finalTypeDNames.contains("two"));
->>>>>>> 0460c441
+    }
+
+    private static class FakeAnnouncer implements HollowProducer.Announcer {
+        @Override
+        public void announce(long stateVersion) {
+        }
     }
 
     private HollowProducer createInMemoryProducer() {
