--- conflicted
+++ resolved
@@ -138,12 +138,8 @@
         ctx.getLogger().info(BlobState, "restore : input({}), output({}),)", BlobMetaDataUtil.fetchCoreHeaders(restoreStateEngine), BlobMetaDataUtil.fetchCoreHeaders(outputStateEngine));
         previousCycleNumber = restoreFrom.getCurrentVersionId();
 
-<<<<<<< HEAD
-        publishWorkflowStager.notifyRestoredStateEngine(restoreFrom.getStateEngine(), nostreamsRestoreFrom.getStateEngine());
+        publishWorkflowStager.notifyRestoredStateEngine(restoreStateEngine, restoreNoStreamStateEngine);
         isRestoreDone = true;
-=======
-        publishWorkflowStager.notifyRestoredStateEngine(restoreStateEngine, restoreNoStreamStateEngine);
->>>>>>> 9f5f7023
     }
 
     public void cycle() throws Throwable {
@@ -225,12 +221,8 @@
 
         // Track cycle begin
         previousStateHeader = new HashMap<>(outputStateEngine.getHeaderTags());
-<<<<<<< HEAD
-        ctx.getLogger().info(BlobState, "beginCycle : previousStateHeader({})", BlobMetaDataUtil.fetchCoreHeaders(previousStateHeader));
+        ctx.getLogger().info(BlobState, "beginCycle : cycle={}, isFastlane={}, isNoStreamsBlobEnabled={}, previousStateHeader({})", currentCycleNumber, isFastlane, isNoStreamsBlobEnabled, BlobMetaDataUtil.fetchCoreHeaders(previousStateHeader));
         ctx.getLogger().info(TransformCycleBegin, "Beginning cycle={} jarVersion={}", currentCycleNumber, BlobMetaDataUtil.getJarVersion());
-=======
-        ctx.getLogger().info(BlobState, "beginCycle : cycle={}, isFastlane={}, isNoStreamsBlobEnabled={}, previousStateHeader({})", currentCycleNumber, isFastlane, isNoStreamsBlobEnabled, BlobMetaDataUtil.fetchCoreHeaders(previousStateHeader));
->>>>>>> 9f5f7023
 
         // Check whether to Pause Cycle (before any logic)
         checkPauseCycle();
