package com.netflix.vms.transformer.testutil.slice;

import com.netflix.hollow.read.engine.HollowBlobReader;
import com.netflix.hollow.read.engine.HollowReadStateEngine;
import com.netflix.hollow.write.HollowBlobWriter;
import com.netflix.hollow.write.HollowWriteStateEngine;
import com.netflix.videometadata.client.HermesHollowClientUpdateDirector;
import com.netflix.videometadata.client.VMSHollowClient;
import com.netflix.vms.generated.notemplate.CompleteVideoHollow;
import com.netflix.vms.generated.notemplate.GlobalPersonHollow;
import com.netflix.vms.generated.notemplate.VMSRawHollowAPI;
import com.netflix.vms.transformer.SimpleTransformer;
import com.netflix.vms.transformer.SimpleTransformerContext;
import com.netflix.vms.transformer.VMSTransformerWriteStateEngine;
import com.netflix.vms.transformer.hollowinput.VMSHollowInputAPI;
import com.netflix.vms.transformer.input.VMSInputDataClient;
import com.netflix.vms.transformer.testutil.migration.ShowMeTheProgressDiffTool;

import java.io.File;
import java.io.FileInputStream;
import java.io.FileOutputStream;
import java.io.IOException;
import java.util.Collections;
import java.util.HashSet;
import java.util.Set;

import net.jpountz.lz4.LZ4BlockInputStream;
import net.jpountz.lz4.LZ4BlockOutputStream;

public class TitleLevelPinningPOC {
    private static final String VIP = "boson";
    private static final String BASE_PROXY = VMSInputDataClient.TEST_PROXY_URL;
    private static final String LOCAL_BLOB_STORE = "/space/title-pinning";

    private final String converterVip;
    private final String proxyURL;
    private final String localBlobStore;
    private final VMSTransformerWriteStateEngine outputStateEngine;
    private final SimpleTransformerContext ctx;

    public TitleLevelPinningPOC(String converterVip, String proxyURL, String localBlobStore) {
        this.converterVip = converterVip;
        this.proxyURL = proxyURL;
        this.localBlobStore = localBlobStore;
        mkdir(this.localBlobStore);

        outputStateEngine = new VMSTransformerWriteStateEngine();
        ctx = new SimpleTransformerContext();
    }

    /**
     * Process specified topNode for input data version
     *
     * @return the file pointing to the processed data
     */
    public File process(Long inputDataVersion, int topNode) throws Throwable {
        File slicedOutputFile = createSlicedFile("ouput", inputDataVersion, topNode);
        if (slicedOutputFile.exists()) {
            System.out.println(String.format("Skipping vip=%s, version=%s, videoIds=%s [output file exists=%s]", converterVip, inputDataVersion, topNode, slicedOutputFile));
            return slicedOutputFile;
        }

        long start = System.currentTimeMillis();
        System.out.println(String.format("Processing vip=%s, version=%s, videoIds=%s", converterVip, inputDataVersion, topNode));
        File slicedInputFile = createSlicedFile("input", inputDataVersion, topNode);
        HollowReadStateEngine inputStateEngineSlice = fetchStateEngineSlice(slicedInputFile, inputDataVersion, topNode);

        VMSHollowInputAPI api = new VMSHollowInputAPI(inputStateEngineSlice);
        new SimpleTransformer(api, outputStateEngine, ctx).transform();
        writeStateEngine(outputStateEngine, slicedOutputFile);

        // Get output StateEngine ready for next procesing
        outputStateEngine.prepareForNextCycle();
        outputStateEngine.addAllObjectsFromPreviousCycle();

        System.out.println(String.format("***** \t Processed in=%s, out=%s, duration=%s", slicedInputFile, slicedOutputFile, (System.currentTimeMillis() - start)));
        return slicedOutputFile;
    }

    // -- DEBUG API
    public static void main(String[] args) throws Throwable {
        long start = System.currentTimeMillis();

        //// PROCESSING
        TitleLevelPinningPOC pinner = new TitleLevelPinningPOC(VIP, BASE_PROXY, LOCAL_BLOB_STORE);

        // Wonder Man
        File out1 = pinner.process(20160711163815697L, 1133891);

        // HoC
        File out2 = pinner.process(20160711163815697L, 70178217);

        // Chelsea
        File out3 = pinner.process(20160711162231381L, 80049872);

        // Chelsea already processed
        File out4 = pinner.process(20160711162231381L, 80049872);
        System.out.println("ALL PROCESSING DONE, duration=" + (System.currentTimeMillis() - start));


        //// DIFFING
        {
            System.out.println("\n\n============================\nDIFFING\n");
            start = System.currentTimeMillis();
            HollowReadStateEngine baseState = new HollowReadStateEngine();
            baseState.setHeaderTags(Collections.singletonMap("vip", "baseline"));

            HollowReadStateEngine state1 = readStateEngine(out1);
            state1.setHeaderTags(Collections.singletonMap("vip", "Wonder Man"));
            startTheDiff(baseState, state1);

            HollowReadStateEngine state2 = readStateEngine(out2);
            state2.setHeaderTags(Collections.singletonMap("vip", "HoC"));
            startTheDiff(state1, state2);

            HollowReadStateEngine state3 = readStateEngine(out3);
            state3.setHeaderTags(Collections.singletonMap("vip", "Chelsea"));
            startTheDiff(state2, state3);

            HollowReadStateEngine state4 = readStateEngine(out4);
            state4.setHeaderTags(Collections.singletonMap("vip", "x 2"));
            startTheDiff(state3, state4);
            System.out.println("ALL DIFFING DONE, duration=" + (System.currentTimeMillis() - start));
        }

        System.out.flush();
    }

    public static Thread startTheDiff(final HollowReadStateEngine expected, final HollowReadStateEngine actual) throws Exception {
        Thread thread = new Thread() {
            @Override
            public void run() {
                try {
                    output(actual);
                    ShowMeTheProgressDiffTool.startTheDiff(expected, actual);
                } catch (Exception e) {
                    // TODO Auto-generated catch block
                    e.printStackTrace();
                }
            }
        };
        thread.start();
        return thread;
    }

<<<<<<< HEAD
    @Test
    public static void test() throws IOException, ParseException {
        ((HermesHollowClientUpdateDirector) VMSHollowClient.getDefault().getUpdateDirector()).setIgnoreRefreshEvents(true);
        VMSHollowClient.getDefault().triggerRefresh();
        VMSHollowClient.getDefault().getCurrentVersionId();

        VMSInputDataProxyTransitionCreator creator = new VMSInputDataProxyTransitionCreator(BASE_PROXY, LOCAL_BLOB_STORE, VIP);
        creator.getLatestLocalSnapshotVersion();
        //creator.createSnapshotTransition(20160708205643826L).getInputStream();
    }
=======
    //    public static void test() throws IOException, ParseException {
    //        VMSInputDataProxyTransitionCreator creator = new VMSInputDataProxyTransitionCreator(BASE_PROXY, LOCAL_BLOB_STORE, VIP);
    //        creator.getLatestLocalSnapshotVersion();
    //        //creator.createSnapshotTransition(20160708205643826L).getInputStream();
    //    }
>>>>>>> b8c6a940

    public static void output(HollowReadStateEngine readStateEngine) throws IOException {
        VMSRawHollowAPI api = new VMSRawHollowAPI(readStateEngine);

        Set<Integer> videoIds = new HashSet<>();
        for (CompleteVideoHollow completeVideoHollow : api.getAllCompleteVideoHollow()) {
            if (!"US".equals(completeVideoHollow._getCountry()._getId())) continue;

            videoIds.add(completeVideoHollow._getId()._getValue());
            System.out.println("\t " + videoIds.size() + ") videoOrdinal=" + completeVideoHollow.getOrdinal() + "\t videoId=" + completeVideoHollow._getId()._getValue());
        }

        int i = 0;
        for (GlobalPersonHollow p : api.getAllGlobalPersonHollow()) {
            i++;
        }

        System.out.println("***** \t Video Size=" + videoIds.size() + "\t Person Size=" + i);
        System.out.flush();
    }

    // ------
    private File createSlicedFile(String type, Long inputDataVersion, int topNode) {
        long version = inputDataVersion != null ? inputDataVersion : System.currentTimeMillis();
        return new File(localBlobStore, "vms.hollow" + type + ".blob." + converterVip + ".slice_" + version + "_" + topNode);
    }

    private HollowReadStateEngine fetchStateEngineSlice(File slicedFile, Long inputDataVersion, int topNode) throws IOException {
        if (!slicedFile.exists()) {
            HollowReadStateEngine inputStateEngine = readInputData(inputDataVersion);

            long start = System.currentTimeMillis();
            DataSlicer slicer = new DataSlicer(0, topNode);
            HollowWriteStateEngine slicedStateEngine = slicer.sliceInputBlob(inputStateEngine);

            writeStateEngine(slicedStateEngine, slicedFile);
            System.out.println(String.format("Sliced videoId=%s from vip=%s, version=%s, duration=", topNode, converterVip, inputDataVersion, (System.currentTimeMillis() - start)));
        }

        return readStateEngine(slicedFile);
    }

    private HollowReadStateEngine readInputData(Long inputDataVersion) throws IOException {
        long start = System.currentTimeMillis();

        // Load Input File
        VMSInputDataClient client = new VMSInputDataClient(proxyURL, localBlobStore, converterVip);
        if (inputDataVersion == null) {
            client.triggerRefresh();
        } else {
            client.triggerRefreshTo(inputDataVersion);
        }

        System.out.println(String.format("readInputData vip=%s, version=%s, duration=%s", converterVip, inputDataVersion, (System.currentTimeMillis() - start)));
        return client.getStateEngine();
    }

    private static HollowReadStateEngine readStateEngine(File inputFile) throws IOException {
        System.out.println("Read StateEngine: " + inputFile);
        HollowReadStateEngine stateEngine = new HollowReadStateEngine();
        HollowBlobReader reader = new HollowBlobReader(stateEngine);
        try (LZ4BlockInputStream is = new LZ4BlockInputStream(new FileInputStream(inputFile))) {
            reader.readSnapshot(is);
        }

        return stateEngine;
    }

    private static void writeStateEngine(HollowWriteStateEngine stateEngine, File outputFile) throws IOException {
        System.out.println("Write StateEngine: " + outputFile);
        HollowBlobWriter writer = new HollowBlobWriter(stateEngine);
        try (LZ4BlockOutputStream os = new LZ4BlockOutputStream(new FileOutputStream(outputFile))) {
            writer.writeSnapshot(os);
        }
    }

    private static void mkdir(String dirName) {
        File dir = new File(dirName);
        if (!dir.exists()) {
            dir.mkdirs();
        }
    }
}<|MERGE_RESOLUTION|>--- conflicted
+++ resolved
@@ -4,8 +4,6 @@
 import com.netflix.hollow.read.engine.HollowReadStateEngine;
 import com.netflix.hollow.write.HollowBlobWriter;
 import com.netflix.hollow.write.HollowWriteStateEngine;
-import com.netflix.videometadata.client.HermesHollowClientUpdateDirector;
-import com.netflix.videometadata.client.VMSHollowClient;
 import com.netflix.vms.generated.notemplate.CompleteVideoHollow;
 import com.netflix.vms.generated.notemplate.GlobalPersonHollow;
 import com.netflix.vms.generated.notemplate.VMSRawHollowAPI;
@@ -143,24 +141,11 @@
         return thread;
     }
 
-<<<<<<< HEAD
-    @Test
-    public static void test() throws IOException, ParseException {
-        ((HermesHollowClientUpdateDirector) VMSHollowClient.getDefault().getUpdateDirector()).setIgnoreRefreshEvents(true);
-        VMSHollowClient.getDefault().triggerRefresh();
-        VMSHollowClient.getDefault().getCurrentVersionId();
-
-        VMSInputDataProxyTransitionCreator creator = new VMSInputDataProxyTransitionCreator(BASE_PROXY, LOCAL_BLOB_STORE, VIP);
-        creator.getLatestLocalSnapshotVersion();
-        //creator.createSnapshotTransition(20160708205643826L).getInputStream();
-    }
-=======
     //    public static void test() throws IOException, ParseException {
     //        VMSInputDataProxyTransitionCreator creator = new VMSInputDataProxyTransitionCreator(BASE_PROXY, LOCAL_BLOB_STORE, VIP);
     //        creator.getLatestLocalSnapshotVersion();
     //        //creator.createSnapshotTransition(20160708205643826L).getInputStream();
     //    }
->>>>>>> b8c6a940
 
     public static void output(HollowReadStateEngine readStateEngine) throws IOException {
         VMSRawHollowAPI api = new VMSRawHollowAPI(readStateEngine);
