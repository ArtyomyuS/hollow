--- conflicted
+++ resolved
@@ -26,15 +26,10 @@
 
     @Test
     public void start() throws Throwable {
-<<<<<<< HEAD
         VMSHollowInputAPI api = new VMSHollowInputAPI(loadStateEngine("filtered-input"));
-=======
-        HollowReadStateEngine inputStateEngine = loadStateEngine("/filtered-input.hollow");
-        VMSHollowInputAPI api = new VMSHollowInputAPI(inputStateEngine);
->>>>>>> b7c13832
 
         VMSTransformerWriteStateEngine outputStateEngine = new VMSTransformerWriteStateEngine();
-        outputStateEngine.addHeaderTags(inputStateEngine.getHeaderTags());
+        //outputStateEngine.addHeaderTags(inputStateEngine.getHeaderTags());
 
         SimpleTransformer transformer = new SimpleTransformer(api, outputStateEngine);
 
